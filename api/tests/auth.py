"""
Unit tests for the Deis api app.

Run the tests with "./manage.py test api"
"""

from __future__ import unicode_literals

import json

from django.test import TestCase


class AuthTest(TestCase):

    """Tests user registration, authentication and authorization"""

    def test_auth(self):
        """
        Test that a user can register using the API, login and logout
        """
        # make sure logging in with an invalid username/password
        # results in a 404
        # post credentials to the login URL
        url = '/api/auth/login'
        body = {'username': 'fail', 'password': 'this'}
        response = self.client.post(url, data=json.dumps(body), content_type='application/json')
        self.assertEqual(response.status_code, 404)
        # test registration workflow
        username, password = 'newuser', 'password'
        first_name, last_name = 'Otto', 'Test'
        email = 'autotest@deis.io'
<<<<<<< HEAD
        submit = {'username': username, 'password': password, 
                  'first_name': first_name, 'last_name': last_name,
                  'email': email,
                  # try to abuse superuser/staff level perms
                  'is_superuser': True, 'is_staff': True}
        url = '/api/auth/register'
=======
        submit = {
            'username': username,
            'password': password,
            'first_name': first_name,
            'last_name': last_name,
            'email': email,
            # try to abuse superuser/staff level perms
            'is_superuser': True,
            'is_staff': True,
            }
        url = '/api/register'
>>>>>>> 2a14dc7f
        response = self.client.post(url, json.dumps(submit), content_type='application/json')
        self.assertEqual(response.status_code, 201)
        self.assertEqual(response.data['username'], username)
        self.assertNotIn('password', response.data)
        self.assertEqual(response.data['email'], email)
        self.assertEqual(response.data['first_name'], first_name)
        self.assertEqual(response.data['last_name'], last_name)
        self.assertFalse(response.data['is_superuser'])
        self.assertFalse(response.data['is_staff'])
        self.assertTrue(
            self.client.login(username=username, password=password))
        # test for default objects
        url = '/api/providers'
        response = self.client.get(url)
        self.assertEqual(response.status_code, 200)
        self.assertEqual(response.data['count'], 1)
        url = '/api/flavors'
        response = self.client.get(url)
        self.assertEqual(response.status_code, 200)
        self.assertEqual(response.data['count'], 8)  # 8 regions<|MERGE_RESOLUTION|>--- conflicted
+++ resolved
@@ -30,14 +30,6 @@
         username, password = 'newuser', 'password'
         first_name, last_name = 'Otto', 'Test'
         email = 'autotest@deis.io'
-<<<<<<< HEAD
-        submit = {'username': username, 'password': password, 
-                  'first_name': first_name, 'last_name': last_name,
-                  'email': email,
-                  # try to abuse superuser/staff level perms
-                  'is_superuser': True, 'is_staff': True}
-        url = '/api/auth/register'
-=======
         submit = {
             'username': username,
             'password': password,
@@ -48,8 +40,7 @@
             'is_superuser': True,
             'is_staff': True,
             }
-        url = '/api/register'
->>>>>>> 2a14dc7f
+        url = '/api/auth/register'
         response = self.client.post(url, json.dumps(submit), content_type='application/json')
         self.assertEqual(response.status_code, 201)
         self.assertEqual(response.data['username'], username)
@@ -69,4 +60,4 @@
         url = '/api/flavors'
         response = self.client.get(url)
         self.assertEqual(response.status_code, 200)
-        self.assertEqual(response.data['count'], 8)  # 8 regions+        self.assertEqual(response.data['count'], 8) # 8 regions